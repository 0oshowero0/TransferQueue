--- conflicted
+++ resolved
@@ -194,7 +194,6 @@
         Returns:
             BatchMeta: Metadata object containing data structure, sample info, etc.
         """
-
         assert socket is not None
         request_msg = ZMQMessage.create(
             request_type=ZMQRequestType.GET_META,
@@ -228,7 +227,6 @@
                 )
         except Exception as e:
             raise RuntimeError(f"[{self.client_id}]: Error in get_meta: {str(e)}") from e
-
 
     async def async_put(
         self,
@@ -276,7 +274,6 @@
             >>> asyncio.run(client.async_put(data=prompts_repeated_batch, global_step=current_step))
 
         """
-
         if metadata is None:
             assert global_step is not None, "global_steps must be provided if metadata is not given"
 
@@ -336,49 +333,7 @@
         if not metadata or metadata.size == 0:
             return TensorDict({}, batch_size=0)
 
-<<<<<<< HEAD
         results = await self.storage_manager.get_data(metadata)
-=======
-        # Use optimized retrieval with direct storage group access
-        tasks = [
-            self._get_from_storage(meta_group.get_transfer_info(), target_storage=storage_id)
-            for storage_id, meta_group in metadata.storage_meta_groups.items()
-        ]
-
-        results = await asyncio.gather(*tasks)
-
-        # global_index: {field1: value, field2: value, ...}
-        storage_data: dict[int, dict[str, torch.Tensor]] = {}
-        for global_indexes, fields, storage_unit_data in results:
-            extracted_data = {field: storage_unit_data[field] for field in fields}
-
-            for idx, global_idx in enumerate(global_indexes):
-                if global_idx not in storage_data:
-                    storage_data[global_idx] = {}
-                for field in fields:
-                    storage_data[global_idx][field] = extracted_data[field][idx]
-
-        ordered_data: dict[str, torch.Tensor] = {field: [] for field in metadata.field_names}
-        for global_idx in metadata.global_indexes:
-            for field in metadata.field_names:
-                ordered_data[field].append(storage_data[global_idx][field])
-
-        tensor_data = {
-            field: (
-                torch.stack(torch.nested.as_nested_tensor(v).unbind())
-                if v
-                and all(isinstance(item, torch.Tensor) for item in v)
-                and all(item.shape == v[0].shape for item in v)
-                else (
-                    torch.nested.as_nested_tensor(v)
-                    if v and all(isinstance(item, torch.Tensor) for item in v)
-                    else NonTensorStack(*v)
-                )
-            )
-            for field, v in ordered_data.items()
-        }
-        tensor_data["global_indexes"] = torch.tensor(metadata.global_indexes)
->>>>>>> a2ddb30d
 
         return results
 
